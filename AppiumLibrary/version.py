# -*- coding: utf-8 -*-

<<<<<<< HEAD
VERSION = '1.4.6-2'
=======
VERSION = '1.5.0.1'
>>>>>>> 7c09c4a5
<|MERGE_RESOLUTION|>--- conflicted
+++ resolved
@@ -1,7 +1,2 @@
 # -*- coding: utf-8 -*-
-
-<<<<<<< HEAD
-VERSION = '1.4.6-2'
-=======
-VERSION = '1.5.0.1'
->>>>>>> 7c09c4a5
+VERSION = '1.5.0.2'
#!/usr/bin/env python

import sys
from os.path import join, dirname

sys.path.append(join(dirname(__file__), 'src'))
from ez_setup import use_setuptools
use_setuptools()
from setuptools import setup

execfile(join(dirname(__file__), 'src', 'AppiumLibrary', 'version.py'))

setup(name         = 'robotframework-appiumlibrary',
      version      = VERSION,
      description  = 'app testing library for Robot Framework',
      long_description = open(join(dirname(__file__), 'README.rst')).read(),
      author       = 'William Zhang, Xie Lieping',
      author_email = '<jollychang@gmail.com>, <frankbp@gmail.com>',
      url          = 'https://github.com/jollychang/robotframework-appiumlibrary',
      license      = 'Apache License 2.0',
      keywords     = 'robotframework testing testautomation mobile appium webdriver app',
      platforms    = 'any',
      classifiers  = [
                        "Development Status :: 5 - Production/Stable",
                        "License :: OSI Approved :: Apache Software License",
                        "Operating System :: OS Independent",
                        "Programming Language :: Python",
                        "Topic :: Software Development :: Testing"
                     ],
      install_requires = [
                            'decorator >= 3.3.2',
                            'robotframework >= 2.6.0',
                            'docutils >= 0.8.1',
                            'Appium-Python-Client >= 0.5',
<<<<<<< HEAD
                            'mock == 1.0.1',
=======
                            'selenium <= 2.46',
                            'mock >= 1.0.1',
>>>>>>> b1973795
                            'sauceclient >= 0.1.0',
                            'pytest-cov >= 1.8.1',
                            'pytest-xdist >= 1.11',
                            'pytest-pythonpath >= 0.4',
                         ],
      py_modules=['ez_setup'],
      package_dir  = {'' : 'src'},
      packages     = ['AppiumLibrary','AppiumLibrary.keywords','AppiumLibrary.locators',
                      'AppiumLibrary.utils'],
      include_package_data = True,
      )
<|MERGE_RESOLUTION|>--- conflicted
+++ resolved
@@ -1,51 +1,47 @@
-#!/usr/bin/env python
-
-import sys
-from os.path import join, dirname
-
-sys.path.append(join(dirname(__file__), 'src'))
-from ez_setup import use_setuptools
-use_setuptools()
-from setuptools import setup
-
-execfile(join(dirname(__file__), 'src', 'AppiumLibrary', 'version.py'))
-
-setup(name         = 'robotframework-appiumlibrary',
-      version      = VERSION,
-      description  = 'app testing library for Robot Framework',
-      long_description = open(join(dirname(__file__), 'README.rst')).read(),
-      author       = 'William Zhang, Xie Lieping',
-      author_email = '<jollychang@gmail.com>, <frankbp@gmail.com>',
-      url          = 'https://github.com/jollychang/robotframework-appiumlibrary',
-      license      = 'Apache License 2.0',
-      keywords     = 'robotframework testing testautomation mobile appium webdriver app',
-      platforms    = 'any',
-      classifiers  = [
-                        "Development Status :: 5 - Production/Stable",
-                        "License :: OSI Approved :: Apache Software License",
-                        "Operating System :: OS Independent",
-                        "Programming Language :: Python",
-                        "Topic :: Software Development :: Testing"
-                     ],
-      install_requires = [
-                            'decorator >= 3.3.2',
-                            'robotframework >= 2.6.0',
-                            'docutils >= 0.8.1',
-                            'Appium-Python-Client >= 0.5',
-<<<<<<< HEAD
-                            'mock == 1.0.1',
-=======
-                            'selenium <= 2.46',
-                            'mock >= 1.0.1',
->>>>>>> b1973795
-                            'sauceclient >= 0.1.0',
-                            'pytest-cov >= 1.8.1',
-                            'pytest-xdist >= 1.11',
-                            'pytest-pythonpath >= 0.4',
-                         ],
-      py_modules=['ez_setup'],
-      package_dir  = {'' : 'src'},
-      packages     = ['AppiumLibrary','AppiumLibrary.keywords','AppiumLibrary.locators',
-                      'AppiumLibrary.utils'],
-      include_package_data = True,
-      )
+#!/usr/bin/env python
+
+import sys
+from os.path import join, dirname
+
+sys.path.append(join(dirname(__file__), 'src'))
+from ez_setup import use_setuptools
+use_setuptools()
+from setuptools import setup
+
+execfile(join(dirname(__file__), 'src', 'AppiumLibrary', 'version.py'))
+
+setup(name         = 'robotframework-appiumlibrary',
+      version      = VERSION,
+      description  = 'app testing library for Robot Framework',
+      long_description = open(join(dirname(__file__), 'README.rst')).read(),
+      author       = 'William Zhang, Xie Lieping',
+      author_email = '<jollychang@gmail.com>, <frankbp@gmail.com>',
+      url          = 'https://github.com/jollychang/robotframework-appiumlibrary',
+      license      = 'Apache License 2.0',
+      keywords     = 'robotframework testing testautomation mobile appium webdriver app',
+      platforms    = 'any',
+      classifiers  = [
+                        "Development Status :: 5 - Production/Stable",
+                        "License :: OSI Approved :: Apache Software License",
+                        "Operating System :: OS Independent",
+                        "Programming Language :: Python",
+                        "Topic :: Software Development :: Testing"
+                     ],
+      install_requires = [
+                            'decorator >= 3.3.2',
+                            'robotframework >= 2.6.0',
+                            'docutils >= 0.8.1',
+                            'Appium-Python-Client >= 0.5',
+                            'selenium <= 2.46',
+                            'mock >= 1.0.1, <=1.3.0',
+                            'sauceclient >= 0.1.0',
+                            'pytest-cov >= 1.8.1',
+                            'pytest-xdist >= 1.11',
+                            'pytest-pythonpath >= 0.4',
+                         ],
+      py_modules=['ez_setup'],
+      package_dir  = {'' : 'src'},
+      packages     = ['AppiumLibrary','AppiumLibrary.keywords','AppiumLibrary.locators',
+                      'AppiumLibrary.utils'],
+      include_package_data = True,
+      )
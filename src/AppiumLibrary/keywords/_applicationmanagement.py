--- conflicted
+++ resolved
@@ -1,214 +1,211 @@
-# -*- coding: utf-8 -*-
-
-import os
-from appium import webdriver
-from AppiumLibrary.utils import ApplicationCache
-from keywordgroup import KeywordGroup
-
-ROOT_DIR = os.path.abspath(os.path.join(os.path.dirname(__file__), ".."))
-
-
-class _ApplicationManagementKeywords(KeywordGroup):
-
-    def __init__(self):
-        self._cache = ApplicationCache()
-        self._timeout_in_secs = float(5)
-
-    # Public, open and close
-
-    def close_application(self):
-        """Closes the current application."""
-        self._debug('Closing application with session id %s' % self._current_application().session_id)
-        self._cache.close()
-
-    def close_all_applications(self):
-        """Closes all open applications.
-
-        This keyword is meant to be used in test or suite teardown to
-        make sure all the applications are closed before the test execution
-        finishes.
-
-        After this keyword, the application indices returned by `Open Application`
-        are reset and start from `1`.
-        """
-
-        self._debug('Closing all applications')
-        self._cache.close_all()
-
-    def open_application(
-            self, remote_url, platform_name,
-            platform_version, device_name, app,
-            automation_name=None, app_package=None, app_activity=None,
-            app_wait_package=None, app_wait_activity=None, new_command_timeout=60,
-            alias=None, bundleid=None, udid=None, no_reset=False):
-        """Opens a new application to given Appium server.
-
-        | *Option*            | *Man.* | *Description* |
-        | remote_url          | Yes    | Appium server url |
-        | platform_name       | Yes    | platform name, either "iOS" or "Android" |
-        | platform_version    | Yes    | platform version, the mobile OS version you want |
-        | device_name         | Yes    | Device name, the kind of device you want, like "iPhone Simulator" |
-        | app                 | Yes    | Android/iOS application path |
-        | app_package         | no     | Android application package name |
-        | app_activity        | no     | Android application activity name |
-        | app_wait_package    | no     | Java package of the Android app you want to wait for |
-        | app_wait_activity   | no     | Activity name for the Android activity you want to wait for |
-        | alias               | no     | alias |
-        | bundleid            | no     | iOS bundle ID  (e.g. com.yourCompany.yourApp). |
-        | automation_name     | no     | "Selendroid" if you want to use Selendroid, otherwise, this can be omitted |
-        | new_command_timeout | no     | How long (in seconds) Appium will wait for a new command from the client before assuming the client quit and ending the session |
-        | udid                | no     | UDID for iOS and android mobile device |
-        | no_reset            | no     | if True, Don’t reset app state before this session. Default false |
-
-        Examples:
-        | Open Application | http://localhost:4723/wd/hub | iOS | 7.0 | iPhone Simulator | your.app |
-        | Open Application | http://localhost:4723/wd/hub | Android | 4.2 | emulator:5554 | OrangeDemoApp.apk | Selendroid | com.test.orangedemo | .MainActivity |
-        """
-        desired_caps = {}
-        desired_caps['takesScreenshot'] = 'true'
-        desired_caps['platformName'] = platform_name
-        desired_caps['platformVersion'] = platform_version
-        desired_caps['deviceName'] = device_name
-        if app:
-            desired_caps['app'] = app
-        if automation_name:
-            desired_caps['automationName'] = automation_name
-        if app_package:
-            desired_caps['appPackage'] = app_package
-        if app_wait_package:
-            desired_caps['appWaitPackage'] = app_wait_package
-        if app_activity:
-            desired_caps['androidActivity'] = app_activity
-        if app_wait_activity:
-            desired_caps['appWaitActivity'] = app_wait_activity
-        if bundleid:
-            desired_caps['bundleid'] = bundleid
-        if udid:
-            desired_caps['udid'] = udid
-<<<<<<< HEAD
-        if no_reset:
-            desired_caps['noReset'] = no_reset
-=======
-        desired_caps['newCommandTimeout'] = new_command_timeout
->>>>>>> 91f342c7
-    
-        application = webdriver.Remote(str(remote_url), desired_caps)
-        
-        self._debug('Opened application with session id %s' % application.session_id)
-        
-        return self._cache.register(application, alias)
-
-    def switch_application(self, index_or_alias):
-        """Switches the active application by index or alias.
-
-        `index_or_alias` is either application index (an integer) or alias
-        (a string). Index is got as the return value of `Open Application`.
-
-        This keyword returns the index of the previous active application,
-        which can be used to switch back to that application later.
-
-        Example:
-        | ${appium1}=              | Open Application  | http://localhost:4723/wd/hub                   | iOS | 7.0 | iPhone Simulator | your.app | alias=MyApp1 |
-        | ${appium2}=              | Open Application  | http://localhost:4755/wd/hub                   | iOS | 7.0 | iPhone Simulator | your.app | alias=MyApp2 |
-        | Click Element            | sendHello         | # Executed on appium running at localhost:4755 |
-        | Switch Application       | ${appium1}        | # Switch using index                           |
-        | Click Element            | ackHello          | # Executed on appium running at localhost:4723 |
-        | Switch Application       | MyApp2            | # Switch using alias                           |
-        | Page Should Contain Text | ackHello Received | # Executed on appium running at localhost:4755 |
-
-        """
-        old_index = self._cache.current_index
-        if index_or_alias is None:
-            self.close_connection()
-        else:
-            self._cache.switch(index_or_alias)
-        return old_index
-
-    def get_source(self):
-        """Returns the entire source of the current page."""
-        return self._current_application().page_source    
-
-    def log_source(self, loglevel='INFO'):
-        """Logs and returns the entire html source of the current page or frame.
-
-        The `loglevel` argument defines the used log level. Valid log levels are
-        `WARN`, `INFO` (default), `DEBUG`, `TRACE` and `NONE` (no logging).
-        """
-        source = self._current_application().page_source
-        self._log(source, loglevel.upper())
-        return source
-
-    def go_back(self):
-        """Goes one step backward in the browser history."""
-        self._current_application().back()
-
-    def lock(self):
-        """
-        Lock the device
-        """
-        self._current_application().lock()
-
-    def background_app(self, seconds=5):
-        """
-        Puts the application in the background on the device for a certain
-        duration.
-        """
-        self._current_application().background_app(seconds)
-
-    def shake(self):
-        """
-        Shake the device
-        """
-        self._current_application().shake()
-
-    def get_current_context(self):
-        """Get current context."""
-        return self._current_application().current_context
-
-    def get_contexts(self):
-        """Get available contexts."""
-        print self._current_application().contexts
-        return self._current_application().contexts
-
-    def switch_to_context(self, context_name):
-        """Switch to a new context"""
-        self._current_application().switch_to.context(context_name)
-
-    # Private
-
-    def _current_application(self):
-        if not self._cache.current:
-            raise RuntimeError('No application is open')
-        return self._cache.current
-
-    def _parse_capabilities_string(self, capabilities_string):
-        '''parses the string based desired_capabilities which should be in the form
-        key1:val1,key2:val2
-        '''
-        desired_capabilities = {}
-
-        if not capabilities_string:
-            return desired_capabilities
-
-        for cap in capabilities_string.split(","):
-            (key, value) = cap.split(":")
-            desired_capabilities[key.strip()] = value.strip()
-
-        return desired_capabilities
-
-    def _get_platform(self):
-        try:
-            platformName = self._current_application().desired_capabilities['desired']['platformName']
-        except Exception, e:
-            raise Exception, e
-        return platformName.lower()
-
-    def _is_platform(self, platform):
-        platformName = self._get_platform()
-        return platform.lower() == platformName
-
-    def _is_ios(self):
-        return self._is_platform('ios')
-
-    def _is_andriod(self):
-        return self._is_platform('android')
+# -*- coding: utf-8 -*-
+
+import os
+from appium import webdriver
+from AppiumLibrary.utils import ApplicationCache
+from keywordgroup import KeywordGroup
+
+ROOT_DIR = os.path.abspath(os.path.join(os.path.dirname(__file__), ".."))
+
+
+class _ApplicationManagementKeywords(KeywordGroup):
+
+    def __init__(self):
+        self._cache = ApplicationCache()
+        self._timeout_in_secs = float(5)
+
+    # Public, open and close
+
+    def close_application(self):
+        """Closes the current application."""
+        self._debug('Closing application with session id %s' % self._current_application().session_id)
+        self._cache.close()
+
+    def close_all_applications(self):
+        """Closes all open applications.
+
+        This keyword is meant to be used in test or suite teardown to
+        make sure all the applications are closed before the test execution
+        finishes.
+
+        After this keyword, the application indices returned by `Open Application`
+        are reset and start from `1`.
+        """
+
+        self._debug('Closing all applications')
+        self._cache.close_all()
+
+    def open_application(
+            self, remote_url, platform_name,
+            platform_version, device_name, app,
+            automation_name=None, app_package=None, app_activity=None,
+            app_wait_package=None, app_wait_activity=None, new_command_timeout=60,
+            alias=None, bundleid=None, udid=None, no_reset=False):
+        """Opens a new application to given Appium server.
+
+        | *Option*            | *Man.* | *Description* |
+        | remote_url          | Yes    | Appium server url |
+        | platform_name       | Yes    | platform name, either "iOS" or "Android" |
+        | platform_version    | Yes    | platform version, the mobile OS version you want |
+        | device_name         | Yes    | Device name, the kind of device you want, like "iPhone Simulator" |
+        | app                 | Yes    | Android/iOS application path |
+        | app_package         | no     | Android application package name |
+        | app_activity        | no     | Android application activity name |
+        | app_wait_package    | no     | Java package of the Android app you want to wait for |
+        | app_wait_activity   | no     | Activity name for the Android activity you want to wait for |
+        | alias               | no     | alias |
+        | bundleid            | no     | iOS bundle ID  (e.g. com.yourCompany.yourApp). |
+        | automation_name     | no     | "Selendroid" if you want to use Selendroid, otherwise, this can be omitted |
+        | new_command_timeout | no     | How long (in seconds) Appium will wait for a new command from the client before assuming the client quit and ending the session |
+        | udid                | no     | UDID for iOS and android mobile device |
+        | no_reset            | no     | if True, Don’t reset app state before this session. Default false |
+
+        Examples:
+        | Open Application | http://localhost:4723/wd/hub | iOS | 7.0 | iPhone Simulator | your.app |
+        | Open Application | http://localhost:4723/wd/hub | Android | 4.2 | emulator:5554 | OrangeDemoApp.apk | Selendroid | com.test.orangedemo | .MainActivity |
+        """
+        desired_caps = {}
+        desired_caps['takesScreenshot'] = 'true'
+        desired_caps['platformName'] = platform_name
+        desired_caps['platformVersion'] = platform_version
+        desired_caps['deviceName'] = device_name
+        if app:
+            desired_caps['app'] = app
+        if automation_name:
+            desired_caps['automationName'] = automation_name
+        if app_package:
+            desired_caps['appPackage'] = app_package
+        if app_wait_package:
+            desired_caps['appWaitPackage'] = app_wait_package
+        if app_activity:
+            desired_caps['androidActivity'] = app_activity
+        if app_wait_activity:
+            desired_caps['appWaitActivity'] = app_wait_activity
+        if bundleid:
+            desired_caps['bundleid'] = bundleid
+        if udid:
+            desired_caps['udid'] = udid
+        if no_reset:
+            desired_caps['noReset'] = no_reset
+        desired_caps['newCommandTimeout'] = new_command_timeout
+    
+        application = webdriver.Remote(str(remote_url), desired_caps)
+        
+        self._debug('Opened application with session id %s' % application.session_id)
+        
+        return self._cache.register(application, alias)
+
+    def switch_application(self, index_or_alias):
+        """Switches the active application by index or alias.
+
+        `index_or_alias` is either application index (an integer) or alias
+        (a string). Index is got as the return value of `Open Application`.
+
+        This keyword returns the index of the previous active application,
+        which can be used to switch back to that application later.
+
+        Example:
+        | ${appium1}=              | Open Application  | http://localhost:4723/wd/hub                   | iOS | 7.0 | iPhone Simulator | your.app | alias=MyApp1 |
+        | ${appium2}=              | Open Application  | http://localhost:4755/wd/hub                   | iOS | 7.0 | iPhone Simulator | your.app | alias=MyApp2 |
+        | Click Element            | sendHello         | # Executed on appium running at localhost:4755 |
+        | Switch Application       | ${appium1}        | # Switch using index                           |
+        | Click Element            | ackHello          | # Executed on appium running at localhost:4723 |
+        | Switch Application       | MyApp2            | # Switch using alias                           |
+        | Page Should Contain Text | ackHello Received | # Executed on appium running at localhost:4755 |
+
+        """
+        old_index = self._cache.current_index
+        if index_or_alias is None:
+            self.close_connection()
+        else:
+            self._cache.switch(index_or_alias)
+        return old_index
+
+    def get_source(self):
+        """Returns the entire source of the current page."""
+        return self._current_application().page_source    
+
+    def log_source(self, loglevel='INFO'):
+        """Logs and returns the entire html source of the current page or frame.
+
+        The `loglevel` argument defines the used log level. Valid log levels are
+        `WARN`, `INFO` (default), `DEBUG`, `TRACE` and `NONE` (no logging).
+        """
+        source = self._current_application().page_source
+        self._log(source, loglevel.upper())
+        return source
+
+    def go_back(self):
+        """Goes one step backward in the browser history."""
+        self._current_application().back()
+
+    def lock(self):
+        """
+        Lock the device
+        """
+        self._current_application().lock()
+
+    def background_app(self, seconds=5):
+        """
+        Puts the application in the background on the device for a certain
+        duration.
+        """
+        self._current_application().background_app(seconds)
+
+    def shake(self):
+        """
+        Shake the device
+        """
+        self._current_application().shake()
+
+    def get_current_context(self):
+        """Get current context."""
+        return self._current_application().current_context
+
+    def get_contexts(self):
+        """Get available contexts."""
+        print self._current_application().contexts
+        return self._current_application().contexts
+
+    def switch_to_context(self, context_name):
+        """Switch to a new context"""
+        self._current_application().switch_to.context(context_name)
+
+    # Private
+
+    def _current_application(self):
+        if not self._cache.current:
+            raise RuntimeError('No application is open')
+        return self._cache.current
+
+    def _parse_capabilities_string(self, capabilities_string):
+        '''parses the string based desired_capabilities which should be in the form
+        key1:val1,key2:val2
+        '''
+        desired_capabilities = {}
+
+        if not capabilities_string:
+            return desired_capabilities
+
+        for cap in capabilities_string.split(","):
+            (key, value) = cap.split(":")
+            desired_capabilities[key.strip()] = value.strip()
+
+        return desired_capabilities
+
+    def _get_platform(self):
+        try:
+            platformName = self._current_application().desired_capabilities['desired']['platformName']
+        except Exception, e:
+            raise Exception, e
+        return platformName.lower()
+
+    def _is_platform(self, platform):
+        platformName = self._get_platform()
+        return platform.lower() == platformName
+
+    def _is_ios(self):
+        return self._is_platform('ios')
+
+    def _is_andriod(self):
+        return self._is_platform('android')